--- conflicted
+++ resolved
@@ -46,13 +46,11 @@
 
         // With inheritance, subcommands should have None and inherit from tool level
         assert!(
-<<<<<<< HEAD
-            subcommand.synchronous.or(gh_tool.synchronous).unwrap_or(false),
+            subcommand
+                .synchronous
+                .or(gh_tool.synchronous)
+                .unwrap_or(false),
             "Subcommand {} should be synchronous",
-=======
-            subcommand.synchronous.is_none(),
-            "Subcommand {} should inherit synchronous from tool level (should be None)",
->>>>>>> 9fe136c0
             expected_name
         );
 
