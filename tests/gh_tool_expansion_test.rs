use ahma_mcp::config::load_tool_configs;
use std::path::Path;

#[tokio::test]
async fn test_gh_tool_expansion_all_synchronous() {
    let tools_dir = Path::new("tools");
    let configs = load_tool_configs(tools_dir).expect("Should load tools config");

    // Find the gh tool
    let gh_tool = configs.get("gh").expect("Should find gh tool in config");

    // Verify all expected subcommands are present and synchronous
    let expected_subcommands = vec![
        "pr_close",
        "cache_list",
        "cache_delete",
        "run_cancel",
        "run_download",
        "run_list",
        "run_view",
        "run_watch",
        "workflow_view",
        "workflow_list",
    ];

    let subcommands = gh_tool
        .subcommand
        .as_ref()
        .expect("Should have subcommands");
    assert_eq!(
        subcommands.len(),
        expected_subcommands.len(),
        "Should have exactly {} subcommands",
        expected_subcommands.len()
    );

    // Check that tool does NOT have redundant synchronous = false at tool level
    // (async is the default, so this should not be specified)
    assert_eq!(
        gh_tool.synchronous, None,
        "Tool should not have redundant synchronous=false declaration (async is default)"
    );

    for expected_name in &expected_subcommands {
        let subcommand = subcommands
            .iter()
            .find(|sc| sc.name == *expected_name)
            .unwrap_or_else(|| panic!("Should find subcommand {}", expected_name));

<<<<<<< HEAD
        // With redundant declarations removed, subcommands should NOT have synchronous = false
        // (since false is the default for async operations)
        assert_eq!(
            subcommand.synchronous, None,
            "Subcommand {} should not have redundant synchronous=false declaration (async is default)",
=======
        // With inheritance, subcommands should have None and inherit from tool level
        assert!(
            subcommand
                .synchronous
                .or(gh_tool.synchronous)
                .unwrap_or(false),
            "Subcommand {} should be synchronous",
>>>>>>> 413ea413
            expected_name
        );

        assert!(
            !subcommand.description.is_empty(),
            "Subcommand {} should have a description",
            expected_name
        );
    }
}

#[tokio::test]
async fn test_gh_cache_subcommands_schema() {
    let tools_dir = Path::new("tools");
    let configs = load_tool_configs(tools_dir).expect("Should load tools config");
    let gh_tool = configs.get("gh").expect("Should find gh tool");

    let subcommands = gh_tool
        .subcommand
        .as_ref()
        .expect("Should have subcommands");

    // Test cache_list options
    let cache_list = subcommands
        .iter()
        .find(|sc| sc.name == "cache_list")
        .expect("Should find cache_list subcommand");

    let expected_options = vec!["repo", "key", "limit", "order", "ref", "sort"];
    assert_eq!(
        cache_list.options.as_ref().map_or(0, |opts| opts.len()),
        expected_options.len()
    );

    if let Some(options) = &cache_list.options {
        for expected_opt in expected_options {
            let option = options
                .iter()
                .find(|opt| opt.name == expected_opt)
                .unwrap_or_else(|| panic!("Should find option {}", expected_opt));
            assert!(!option.description.is_empty());
        }
    }

    // Test cache_delete has positional arg and options
    let cache_delete = subcommands
        .iter()
        .find(|sc| sc.name == "cache_delete")
        .expect("Should find cache_delete subcommand");

    assert_eq!(
        cache_delete
            .positional_args
            .as_ref()
            .map_or(0, |args| args.len()),
        1
    );
    if let Some(pos_args) = &cache_delete.positional_args {
        assert_eq!(pos_args[0].name, "cache_id_or_key");
        assert_eq!(pos_args[0].required, Some(false));
    }

    // Should have repo, all, and succeed-on-no-caches options
    if let Some(options) = &cache_delete.options {
        assert!(options.iter().any(|opt| opt.name == "all"));
        assert!(options.iter().any(|opt| opt.name == "succeed-on-no-caches"));
    }
}

#[tokio::test]
async fn test_gh_run_subcommands_schema() {
    let tools_dir = Path::new("tools");
    let configs = load_tool_configs(tools_dir).expect("Should load tools config");
    let gh_tool = configs.get("gh").expect("Should find gh tool");

    let subcommands = gh_tool
        .subcommand
        .as_ref()
        .expect("Should have subcommands");

    // Test run subcommands that require run_id
    let required_run_id_commands = vec!["run_cancel", "run_download", "run_watch"];

    for cmd_name in required_run_id_commands {
        let subcommand = subcommands
            .iter()
            .find(|sc| sc.name == cmd_name)
            .unwrap_or_else(|| panic!("Should find {} subcommand", cmd_name));

        assert_eq!(
            subcommand
                .positional_args
                .as_ref()
                .map_or(0, |args| args.len()),
            1
        );
        if let Some(pos_args) = &subcommand.positional_args {
            assert_eq!(pos_args[0].name, "run_id");
            assert_eq!(pos_args[0].required, Some(true));
        }

        // Should have minimal options (just repo)
        assert!(subcommand.options.as_ref().map_or(0, |opts| opts.len()) <= 1);
        if let Some(options) = &subcommand.options {
            if !options.is_empty() {
                assert_eq!(options[0].name, "repo");
            }
        }
    }

    // Test run_view has optional run_id
    let run_view = subcommands
        .iter()
        .find(|sc| sc.name == "run_view")
        .expect("Should find run_view subcommand");

    assert_eq!(
        run_view
            .positional_args
            .as_ref()
            .map_or(0, |args| args.len()),
        1
    );
    if let Some(pos_args) = &run_view.positional_args {
        assert_eq!(pos_args[0].required, Some(false));
    }

    // Test run_list has no positional args
    let run_list = subcommands
        .iter()
        .find(|sc| sc.name == "run_list")
        .expect("Should find run_list subcommand");

    assert_eq!(
        run_list
            .positional_args
            .as_ref()
            .map_or(0, |args| args.len()),
        0
    );
}

#[tokio::test]
async fn test_gh_workflow_subcommands_schema() {
    let tools_dir = Path::new("tools");
    let configs = load_tool_configs(tools_dir).expect("Should load tools config");
    let gh_tool = configs.get("gh").expect("Should find gh tool");

    let subcommands = gh_tool
        .subcommand
        .as_ref()
        .expect("Should have subcommands");

    // Test workflow_view has optional workflow_selector
    let workflow_view = subcommands
        .iter()
        .find(|sc| sc.name == "workflow_view")
        .expect("Should find workflow_view subcommand");

    assert_eq!(
        workflow_view
            .positional_args
            .as_ref()
            .map_or(0, |args| args.len()),
        1
    );
    if let Some(pos_args) = &workflow_view.positional_args {
        assert_eq!(pos_args[0].name, "workflow_selector");
        assert_eq!(pos_args[0].required, Some(false));
    }

    // Test workflow_list has no positional args
    let workflow_list = subcommands
        .iter()
        .find(|sc| sc.name == "workflow_list")
        .expect("Should find workflow_list subcommand");

    assert_eq!(
        workflow_list
            .positional_args
            .as_ref()
            .map_or(0, |args| args.len()),
        0
    );
}<|MERGE_RESOLUTION|>--- conflicted
+++ resolved
@@ -47,13 +47,6 @@
             .find(|sc| sc.name == *expected_name)
             .unwrap_or_else(|| panic!("Should find subcommand {}", expected_name));
 
-<<<<<<< HEAD
-        // With redundant declarations removed, subcommands should NOT have synchronous = false
-        // (since false is the default for async operations)
-        assert_eq!(
-            subcommand.synchronous, None,
-            "Subcommand {} should not have redundant synchronous=false declaration (async is default)",
-=======
         // With inheritance, subcommands should have None and inherit from tool level
         assert!(
             subcommand
@@ -61,7 +54,6 @@
                 .or(gh_tool.synchronous)
                 .unwrap_or(false),
             "Subcommand {} should be synchronous",
->>>>>>> 413ea413
             expected_name
         );
 
