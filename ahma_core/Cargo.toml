--- conflicted
+++ resolved
@@ -30,11 +30,8 @@
 tracing-appender.workspace = true
 tracing-subscriber.workspace = true
 tracing.workspace = true
-<<<<<<< HEAD
 rand = "0.9.2"
-=======
 notify = "8.2.0"
->>>>>>> 4e52ea96
 
 [target.'cfg(target_os = "linux")'.dependencies]
 landlock.workspace = true
