--- conflicted
+++ resolved
@@ -9,12 +9,7 @@
 
 [dependencies]
 anyhow.workspace = true
-<<<<<<< HEAD
-axum = {version = "0.8.7", features = ["http2", "tokio"]}
-clap = {version = "4", features = ["derive"]}
-=======
 axum = {version = "0.8.8", features = ["http2", "tokio"]}
->>>>>>> 2d47cbaf
 bytes = "1.11"
 dashmap = "6.1.0"
 futures.workspace = true
@@ -31,10 +26,6 @@
 uuid = {version = "1.19.0", features = ["v4", "serde"]}
 
 [dev-dependencies]
-<<<<<<< HEAD
-reqwest = { version = "0.12", features = ["json", "stream"] }
-=======
 reqwest = { workspace = true, features = ["json"] }
->>>>>>> 2d47cbaf
 tempfile.workspace = true
 tower = {version = "0.5.2", features = ["util"]}