[workspace]
default-members = [
  "ahma_core",
  "ahma_shell",
  "ahma_validate",
  "generate_tool_schema",
  "ahma_http_bridge",
  "ahma_http_mcp_client",
]
# exclude = ["ahma_http_mcp_server"]
members = ["ahma_core", "ahma_shell", "ahma_validate", "generate_tool_schema", "ahma_http_bridge", "ahma_http_mcp_client"]
resolver = "2"

[workspace.package]
authors = ["Paul Houghton <paulirotta@gmail.com>"]
edition = "2024"
license = "MIT OR Apache-2.0"
readme = "README.md"
rust-version = "1.90.0"
version = "0.4.0"

[workspace.dependencies]
anyhow = "1.0.100"
async-trait = "0.1.89"
chrono = {version = "0.4.42", features = ["serde"]}
directories = "6.0.0"
futures = "0.3.31"
landlock = "0.4.4"
regex = "1.12.2"
<<<<<<< HEAD
rmcp = {version = "0.12.0", features = ["server", "client", "macros", "transport-io", "transport-child-process", "elicitation", "schemars"]}
=======
rmcp = {git = "https://github.com/modelcontextprotocol/rust-sdk", branch = "main", features = ["server", "client", "macros", "transport-io", "transport-child-process", "elicitation", "schemars"]}
>>>>>>> e65b8952
schemars = "1.1.0"
serde = "1.0.228"
serde_json = "1.0.145"
tempfile = "3.23.0"
thiserror = "2.0.17"
tokio = {version = "1.48.0", features = ["macros", "rt-multi-thread", "process", "fs", "signal"]}
tokio-util = "0.7.17"
toml = "0.9.10"
tracing = "0.1.44"
tracing-appender = "0.2.4"
tracing-subscriber = {version = "0.3.22", features = ["env-filter"]}
# CLI dependencies
clap = {version = "4.5.53", features = ["derive"]}

[profile.coverage]
debug = true
inherits = "dev"
opt-level = 0<|MERGE_RESOLUTION|>--- conflicted
+++ resolved
@@ -27,11 +27,7 @@
 futures = "0.3.31"
 landlock = "0.4.4"
 regex = "1.12.2"
-<<<<<<< HEAD
 rmcp = {version = "0.12.0", features = ["server", "client", "macros", "transport-io", "transport-child-process", "elicitation", "schemars"]}
-=======
-rmcp = {git = "https://github.com/modelcontextprotocol/rust-sdk", branch = "main", features = ["server", "client", "macros", "transport-io", "transport-child-process", "elicitation", "schemars"]}
->>>>>>> e65b8952
 schemars = "1.1.0"
 serde = "1.0.228"
 serde_json = "1.0.145"
